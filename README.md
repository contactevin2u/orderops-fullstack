--- conflicted
+++ resolved
@@ -5,11 +5,11 @@
 ## Authentication
 
 All application pages now require authentication and unauthenticated users are redirected to `/login`.
-<<<<<<< HEAD
+
 On first run when no users exist, visit `/register` to create an administrator account.
 Signed-in administrators can create additional users as needed.
 
-=======
+
 
 On first run when no users exist, visit `/register` to create an administrator account.
 Signed-in administrators can create additional users as needed.
@@ -22,7 +22,7 @@
 Use these credentials to sign in initially and create additional users as needed.
 
 
->>>>>>> ffab37b7
+
 ## Running checks locally
 
 ### Backend
