--- conflicted
+++ resolved
@@ -79,12 +79,13 @@
 class PaymentOut(BaseModel):
     id: int
     amount: float
-<<<<<<< HEAD
-    # Store as ``date`` so ORM values validate and FastAPI emits ISO strings.
+
+
     date: Optional[date] = None
-=======
+
     date: Optional[str] = None
->>>>>>> e3c56bc7
+
+      >>>>>>> main
     method: Optional[str] = None
     reference: Optional[str] = None
     status: Optional[str] = None
