"""PDF generation utilities using ReportLab.

ReportLab is optional. To avoid import-time crashes when it's absent, we only
import it within the functions that actually render PDFs. Each function raises a
clear error if ReportLab is missing so callers can respond with a helpful
message instead of the application failing to start.
"""

from io import BytesIO

from ..core.config import settings
from ..models.order import Order
from ..models.payment import Payment
from ..models.plan import Plan


def invoice_pdf(order: Order) -> bytes:
    """Render an invoice using a Fortune 500 style template."""
    try:  # pragma: no cover - exercised indirectly in tests
        from reportlab.lib.pagesizes import A4
        from reportlab.lib.units import mm
        from reportlab.lib import colors
        from reportlab.platypus import SimpleDocTemplate, Paragraph, Spacer, Table, TableStyle, Image, KeepTogether, PageBreak
        from reportlab.lib.styles import getSampleStyleSheet, ParagraphStyle
        from reportlab.lib.enums import TA_RIGHT
        from reportlab.pdfbase import pdfmetrics
        from reportlab.pdfbase.ttfonts import TTFont
    except ImportError as exc:  # pragma: no cover - tested by import
        raise RuntimeError(
            "ReportLab is required to generate PDF documents. Install it with 'pip install reportlab'.",
        ) from exc

    try:
        pdfmetrics.registerFont(TTFont("Inter", "/app/static/fonts/Inter-Regular.ttf"))
        pdfmetrics.registerFont(TTFont("Inter-Bold", "/app/static/fonts/Inter-Bold.ttf"))
        BASE_FONT = "Inter"
        BASE_BOLD = "Inter-Bold"
    except Exception:
        BASE_FONT = "Helvetica"
        BASE_BOLD = "Helvetica-Bold"

    styles = getSampleStyleSheet()
    styles["Normal"].fontName = BASE_FONT
    styles["Title"].fontName = BASE_BOLD
    styles.add(ParagraphStyle(name="Small", parent=styles["Normal"], fontSize=9, leading=11))
    styles.add(ParagraphStyle(name="Right", parent=styles["Normal"], alignment=TA_RIGHT))
    styles.add(ParagraphStyle(name="Note", parent=styles["Small"], textColor="#555555"))

    buf = BytesIO()
    doc = SimpleDocTemplate(buf, pagesize=A4, leftMargin=20*mm, rightMargin=20*mm, topMargin=20*mm, bottomMargin=20*mm)
    elems = []

    brand_color = getattr(getattr(order, "company", None), "brand_color", None) or "#000000"
    logo_path = getattr(settings, "COMPANY_LOGO_PATH", None)
    from reportlab.lib.colors import HexColor
    BAR_H = 18  # points

    def _page_deco(c, d):
        c.saveState()
        c.setFillColor(HexColor(brand_color))
        c.rect(0, d.height + d.topMargin + d.bottomMargin - BAR_H, d.width + d.leftMargin + d.rightMargin, BAR_H, fill=1, stroke=0)
        if logo_path:
            try:
                c.drawImage(logo_path, d.leftMargin, d.height + d.topMargin + d.bottomMargin - BAR_H + 2, height=BAR_H-4, preserveAspectRatio=True, mask='auto')
            except Exception:
                pass
        c.setFont(BASE_BOLD, 10)
        c.setFillColorRGB(1,1,1)
        c.drawRightString(d.width + d.leftMargin, d.height + d.topMargin + d.bottomMargin - BAR_H + 5, getattr(settings, "COMPANY_NAME", ""))
        c.setFont(BASE_FONT, 9)
        c.setFillColorRGB(0,0,0)
        c.drawRightString(d.width + d.leftMargin, 15, f"Page {d.page}")
        c.restoreState()

    title = "CREDIT NOTE" if float(getattr(order, "total", 0) or 0) < 0 else "INVOICE"
    inv_date = getattr(order, "created_at", None)
    elems += [
        Paragraph(getattr(settings, "COMPANY_NAME", ""), styles["Title"]),
        Paragraph(getattr(settings, "COMPANY_ADDRESS", ""), styles["Small"]),
        Spacer(1, 6),
        Paragraph(f"{title} {getattr(order,'code','')}", styles["Heading2"]),
        Paragraph(f"Issue Date: {getattr(inv_date,'strftime',lambda *_: '')('%Y-%m-%d')}", styles["Normal"]),
        Spacer(1, 8),
<<<<<<< HEAD
    ]
    meta_rows = []
    def add(k, v):
        if v:
            meta_rows.append([Paragraph(k, styles["Small"]), Paragraph(str(v), styles["Right"])])
    add("Due Date", getattr(order, "due_date", None))
    add("PO", getattr(order, "po_number", None))
    add("Ref", getattr(order, "reference", None))
    tax_id = getattr(getattr(order, "company", None), "tax_id", None)
    if tax_id:
        add("Tax ID", tax_id)
    if meta_rows:
        t = Table(meta_rows, colWidths=[40*mm, 60*mm])
        t.setStyle(TableStyle([("ALIGN",(1,0),(-1,-1),"RIGHT")]))
        elems += [t, Spacer(1,8)]

    def block(label, obj):
        lines = [f"<b>{label}</b>", getattr(obj,"name", "") or ""]
        attn = getattr(obj,"attn", None)
        if attn:
            lines.append(f"Attn: {attn}")
        addr = getattr(obj,"address", None)
        if addr:
            lines.append(addr)
        email = getattr(obj,"email", None)
        if email:
            lines.append(email)
        return Paragraph("<br/>".join(lines), styles["Normal"])
    bill = block("Bill To", getattr(order, "customer", None) or type("X",(),{})())
    ship_to = getattr(order, "shipping_to", None)
    bill_ship = [ [bill, block("Ship To", ship_to)] ] if ship_to else [ [bill] ]
    bt = Table(bill_ship, colWidths=[90*mm, 90*mm] if ship_to else [180*mm])
    bt.setStyle(TableStyle([("BOX",(0,0),(-1,-1),0.5,colors.grey), ("INNERGRID",(0,0),(-1,-1),0.5,colors.grey), ("LEFTPADDING",(0,0),(-1,-1),6), ("RIGHTPADDING",(0,0),(-1,-1),6), ("TOPPADDING",(0,0),(-1,-1),4), ("BOTTOMPADDING",(0,0),(-1,-1),4)]))
    elems += [bt, Spacer(1,8)]

    header = ["SKU","Description","Qty","Unit","Unit Price","Disc","Tax","Amount"]
    data = [header]
    for it in getattr(order,"items",[]) or []:
        sku = getattr(it,"sku", "") or ""
        name = getattr(it,"name","") or ""
        note = getattr(it,"note","") or ""
        qty = int(getattr(it,"qty",0) or 0)
        unit = getattr(it,"unit","") or "-"
        unit_price = float(getattr(it,"unit_price",0) or 0)
        disc = getattr(it,"discount_rate", None)
        taxr = getattr(it,"tax_rate", None)
        discounted = unit_price * (1 - (disc or 0))
        amount = discounted * qty
        data.append([
            sku,
            Paragraph(name + (f"<br/><font color='#555555' size='9'>{note}</font>" if note else ""), styles["Normal"]),
            f"{qty}",
            unit,
            f"RM{unit_price:,.2f}",
            (f"{disc*100:.0f}%" if disc else "-"),
            (f"{taxr*100:.0f}%" if taxr else "-"),
            f"RM{amount:,.2f}",
        ])
    colw = [20*mm, 70*mm, 15*mm, 15*mm, 25*mm, 15*mm, 15*mm, 25*mm]
    itab = Table(data, colWidths=colw, repeatRows=1)
    itab.setStyle(TableStyle([
        ("BACKGROUND",(0,0),(-1,0),colors.whitesmoke),
        ("FONTNAME",(0,0),(-1,0),BASE_BOLD),
        ("GRID",(0,0),(-1,-1),0.25,colors.grey),
        ("ALIGN",(2,1),(-1,-1),"RIGHT"),
        ("LEFTPADDING",(0,0),(-1,-1),6),
        ("RIGHTPADDING",(0,0),(-1,-1),6),
        ("TOPPADDING",(0,0),(-1,-1),4),
        ("BOTTOMPADDING",(0,0),(-1,-1),4),
    ]))
    elems += [itab, Spacer(1,10)]

    def row(k,v): return [Paragraph(k, styles["Normal"]), Paragraph(v, styles["Right"])]
    def money(x): return f"RM{float(x or 0):,.2f}"
    subtotal = getattr(order,"subtotal", None)
    tax_total = getattr(order,"tax_total", None)
    shipping = getattr(order,"delivery_fee", None)
    other = getattr(order,"other_fee", None)
    rounding = getattr(order,"rounding", None)
    deposit = getattr(order,"deposit_paid", None)
    total = getattr(order,"total", None)
    summary = []
    if subtotal is not None: summary.append(row("Subtotal", money(subtotal)))
    if tax_total is not None: summary.append(row("Tax", money(tax_total)))
    if shipping: summary.append(row("Shipping", money(shipping)))
    if other: summary.append(row("Other", money(other)))
    if rounding: summary.append(row("Rounding", money(rounding)))
    if deposit: summary.append(row("Deposit Paid", "-" + money(deposit)))
    if total is not None: summary.append(row("Total", money(total)))
    if summary:
        stab = Table(summary, colWidths=[45*mm, 45*mm], hAlign="RIGHT")
        stab.setStyle(TableStyle([("ALIGN",(1,0),(-1,-1),"RIGHT"), ("LINEABOVE",(0,-1),(-1,-1),0.5,colors.black)]))
        elems.append(KeepTogether([stab, Spacer(1,8)]))

    pay = getattr(order,"company", None) or type("X",(),{})()
    lines = [getattr(pay,"bank_name","") or "", getattr(pay,"bank_account_name","") or "", getattr(pay,"bank_account_no","") or ""]
    p = [ Paragraph("<br/>".join([x for x in lines if x]), styles["Normal"]) ]
    qr = getattr(getattr(order,"payment", None),"qrDataUrl", None)
    if qr:
        try:
            import base64
            img_data = qr.split(",",1)[-1]
            qr_img = Image(BytesIO(base64.b64decode(img_data)), width=40*mm, height=40*mm)
            ptab = Table([[p, qr_img]], colWidths=[90*mm, 40*mm])
        except Exception:
            ptab = Table([[p]], colWidths=[90*mm])
    else:
        ptab = Table([[p]], colWidths=[90*mm])
    ptab.setStyle(TableStyle([("BOX",(0,0),(-1,-1),0.5,colors.grey), ("LEFTPADDING",(0,0),(-1,-1),8), ("RIGHTPADDING",(0,0),(-1,-1),8), ("TOPPADDING",(0,0),(-1,-1),8), ("BOTTOMPADDING",(0,0),(-1,-1),8)]))
    elems += [ptab, Spacer(1,12)]

    terms = getattr(getattr(order, "footer", None), "terms", None) or [
        "Payment due upon receipt.",
        "Goods sold are not returnable except by prior arrangement.",
    ]
    note = getattr(getattr(order, "footer", None), "note", None)
=======
    ]
    meta_rows = []
    def add(k, v):
        if v:
            meta_rows.append([Paragraph(k, styles["Small"]), Paragraph(str(v), styles["Right"])])
    add("Due Date", getattr(order, "due_date", None))
    add("PO", getattr(order, "po_number", None))
    add("Ref", getattr(order, "reference", None))
    tax_id = getattr(getattr(order, "company", None), "tax_id", None)
    if tax_id:
        add("Tax ID", tax_id)
    if meta_rows:
        t = Table(meta_rows, colWidths=[40*mm, 60*mm])
        t.setStyle(TableStyle([("ALIGN",(1,0),(-1,-1),"RIGHT")]))
        elems += [t, Spacer(1,8)]

    def block(label, obj):
        lines = [f"<b>{label}</b>", getattr(obj,"name", "") or ""]
        attn = getattr(obj,"attn", None)
        if attn:
            lines.append(f"Attn: {attn}")
        addr = getattr(obj,"address", None)
        if addr:
            lines.append(addr)
        email = getattr(obj,"email", None)
        if email:
            lines.append(email)
        return Paragraph("<br/>".join(lines), styles["Normal"])
    bill = block("Bill To", getattr(order, "customer", None) or type("X",(),{})())
    ship_to = getattr(order, "shipping_to", None)
    bill_ship = [ [bill, block("Ship To", ship_to)] ] if ship_to else [ [bill] ]
    bt = Table(bill_ship, colWidths=[90*mm, 90*mm] if ship_to else [180*mm])
    bt.setStyle(TableStyle([("BOX",(0,0),(-1,-1),0.5,colors.grey), ("INNERGRID",(0,0),(-1,-1),0.5,colors.grey), ("LEFTPADDING",(0,0),(-1,-1),6), ("RIGHTPADDING",(0,0),(-1,-1),6), ("TOPPADDING",(0,0),(-1,-1),4), ("BOTTOMPADDING",(0,0),(-1,-1),4)]))
    elems += [bt, Spacer(1,8)]

    header = ["SKU","Description","Qty","Unit","Unit Price","Disc","Tax","Amount"]
    data = [header]
    for it in getattr(order,"items",[]) or []:
        sku = getattr(it,"sku", "") or ""
        name = getattr(it,"name","") or ""
        note = getattr(it,"note","") or ""
        qty = int(getattr(it,"qty",0) or 0)
        unit = getattr(it,"unit","") or "-"
        unit_price = float(getattr(it,"unit_price",0) or 0)
        disc = getattr(it,"discount_rate", None)
        taxr = getattr(it,"tax_rate", None)
        discounted = unit_price * (1 - (disc or 0))
        amount = discounted * qty
        data.append([
            sku,
            Paragraph(name + (f"<br/><font color='#555555' size='9'>{note}</font>" if note else ""), styles["Normal"]),
            f"{qty}",
            unit,
            f"RM{unit_price:,.2f}",
            (f"{disc*100:.0f}%" if disc else "-"),
            (f"{taxr*100:.0f}%" if taxr else "-"),
            f"RM{amount:,.2f}",
        ])
    colw = [20*mm, 70*mm, 15*mm, 15*mm, 25*mm, 15*mm, 15*mm, 25*mm]
    itab = Table(data, colWidths=colw, repeatRows=1)
    itab.setStyle(TableStyle([
        ("BACKGROUND",(0,0),(-1,0),colors.whitesmoke),
        ("FONTNAME",(0,0),(-1,0),BASE_BOLD),
        ("GRID",(0,0),(-1,-1),0.25,colors.grey),
        ("ALIGN",(2,1),(-1,-1),"RIGHT"),
        ("LEFTPADDING",(0,0),(-1,-1),6),
        ("RIGHTPADDING",(0,0),(-1,-1),6),
        ("TOPPADDING",(0,0),(-1,-1),4),
        ("BOTTOMPADDING",(0,0),(-1,-1),4),
    ]))
    elems += [itab, Spacer(1,10)]

    def row(k,v): return [Paragraph(k, styles["Normal"]), Paragraph(v, styles["Right"])]
    def money(x): return f"RM{float(x or 0):,.2f}"
    subtotal = getattr(order,"subtotal", None)
    tax_total = getattr(order,"tax_total", None)
    shipping = getattr(order,"delivery_fee", None)
    other = getattr(order,"other_fee", None)
    rounding = getattr(order,"rounding", None)
    deposit = getattr(order,"deposit_paid", None)
    total = getattr(order,"total", None)
    summary = []
    if subtotal is not None: summary.append(row("Subtotal", money(subtotal)))
    if tax_total is not None: summary.append(row("Tax", money(tax_total)))
    if shipping: summary.append(row("Shipping", money(shipping)))
    if other: summary.append(row("Other", money(other)))
    if rounding: summary.append(row("Rounding", money(rounding)))
    if deposit: summary.append(row("Deposit Paid", "-" + money(deposit)))
    if total is not None: summary.append(row("Total", money(total)))
    if summary:
        stab = Table(summary, colWidths=[45*mm, 45*mm], hAlign="RIGHT")
        stab.setStyle(TableStyle([("ALIGN",(1,0),(-1,-1),"RIGHT"), ("LINEABOVE",(0,-1),(-1,-1),0.5,colors.black)]))
        elems.append(KeepTogether([stab, Spacer(1,8)]))

    pay = getattr(order,"company", None) or type("X",(),{})()
    lines = [getattr(pay,"bank_name","") or "", getattr(pay,"bank_account_name","") or "", getattr(pay,"bank_account_no","") or ""]
    p = [ Paragraph("<br/>".join([x for x in lines if x]), styles["Normal"]) ]
    qr = getattr(getattr(order,"payment", None),"qrDataUrl", None)
    if qr:
        try:
            import base64
            img_data = qr.split(",",1)[-1]
            qr_img = Image(BytesIO(base64.b64decode(img_data)), width=40*mm, height=40*mm)
            ptab = Table([[p, qr_img]], colWidths=[90*mm, 40*mm])
        except Exception:
            ptab = Table([[p]], colWidths=[90*mm])
    else:
        ptab = Table([[p]], colWidths=[90*mm])
    ptab.setStyle(TableStyle([("BOX",(0,0),(-1,-1),0.5,colors.grey), ("LEFTPADDING",(0,0),(-1,-1),8), ("RIGHTPADDING",(0,0),(-1,-1),8), ("TOPPADDING",(0,0),(-1,-1),8), ("BOTTOMPADDING",(0,0),(-1,-1),8)]))
    elems += [ptab, Spacer(1,12)]

    terms = getattr(getattr(order,"footer", None),"terms", None) or ["Payment due upon receipt.","Goods sold are not returnable except by prior arrangement."]
    note = getattr(getattr(order,"footer", None),"note", None)
>>>>>>> 89cbd214
    elems.append(Paragraph("<br/>".join(f"• {t}" for t in terms), styles["Small"]))
    if note:
        elems.append(Paragraph(note, styles["Small"]))
    elems.append(PageBreak())
<<<<<<< HEAD

    elems.append(Paragraph("Terms & Conditions", styles["Heading2"]))
    elems.append(Spacer(1, 8))
    elems.append(Paragraph("English – “Terms & Conditions”", styles["Normal"]))
    elems.append(Spacer(1, 4))
    english_terms = [
        (
            "Payment, Default & Remedies. All amounts are due on or before the due date. If you fail to pay any amount when due, we may, to the maximum extent permitted by law: (a) charge late fees and interest; (b) suspend delivery/service and accelerate all amounts outstanding; (c) report the default to credit reporting agencies, including CTOS Data Systems Sdn Bhd; and (d) assign or sell our receivables (including this invoice) to a third-party collector without further consent."
        ),
        (
            "Data Processing & Privacy Consent. You consent to our collection, use and disclosure of your personal data for account management, payment recovery, fraud prevention and legal compliance, including disclosure to credit reporting agencies (such as CTOS) and appointed collection partners, until all sums are fully settled, subject to applicable law, including the Personal Data Protection Act 2010."
        ),
        (
            "Ownership & Repossession (Instalment/Rental). Title to goods remains with the Company until full payment is received (for sales) and at all times during rental. Upon default or termination, we may, as permitted by law, enter the location of the goods with reasonable notice (or without notice if legally allowed) to remove and repossess our assets; you must grant access and cooperation. Associated removal, transport and restoration costs are chargeable to you."
        ),
        (
            "Damage & Loss (Rental). You are responsible for any loss or damage beyond fair wear and tear. Repair, parts and replacement costs (including logistics and technician time) will be charged. If damage renders the equipment unusable, rental charges may continue during downtime caused by your act/omission."
        ),
        (
            "Delivery, Risk & Insurance. Risk passes on delivery for sales; for rentals, risk of loss/damage remains with you while equipment is in your care. You agree to take reasonable care and, where applicable, maintain suitable insurance."
        ),
        (
            "Assignment & Third-Party Collection. We may at any time assign, novate or sell any receivables or this agreement to financiers or collection agencies. Your obligations remain unchanged."
        ),
        (
            "Limitation of Liability. To the maximum extent permitted by law, we are not liable for indirect, special or consequential losses. Our aggregate liability is capped at the price paid for the goods/services giving rise to the claim."
        ),
        (
            "Governing Law & Jurisdiction. This agreement is governed by the laws of Malaysia. You submit to the exclusive jurisdiction of the courts of Kuala Lumpur."
        ),
        (
            "Acceptance. By signing, placing the order, taking delivery, or making any payment, you accept these Terms & Conditions."
        ),
    ]
    for para in english_terms:
        elems.append(Paragraph(para, styles["Small"]))
        elems.append(Spacer(1, 4))

    elems.append(Spacer(1, 6))
    elems.append(Paragraph("Bahasa Melayu – “Terma & Syarat”", styles["Normal"]))
    elems.append(Spacer(1, 4))
    malay_terms = [
        (
            "Pembayaran, Kegagalan & Pemulihan. Semua amaun perlu dibayar pada atau sebelum tarikh akhir. Jika anda gagal membayar, kami boleh, setakat yang dibenarkan undang-undang: (a) mengenakan caj lewat dan faedah; (b) menggantung penghantaran/perkhidmatan dan mempercepatkan semua amaun tertunggak; (c) melaporkan kegagalan bayaran kepada agensi pelaporan kredit termasuk CTOS Data Systems Sdn Bhd; dan (d) menyerah hak atau menjual terimaan kami (termasuk invois ini) kepada pihak pengutip hutang tanpa keizinan lanjut."
        ),
        (
            "Pemprosesan Data & Persetujuan Privasi. Anda bersetuju bahawa kami boleh mengumpul, menggunakan dan mendedahkan data peribadi anda bagi tujuan pengurusan akaun, pemulihan bayaran, pencegahan penipuan dan pematuhan undang-undang, termasuk pendedahan kepada agensi pelaporan kredit (seperti CTOS) dan rakan kutipan yang dilantik, sehingga semua amaun diselesaikan sepenuhnya, tertakluk kepada undang-undang yang berkenaan termasuk Akta Perlindungan Data Peribadi 2010."
        ),
        (
            "Pemilikan & Pengambilan Semula (Ansuran/Sewaan). Hak milik kekal milik Syarikat sehingga bayaran penuh diterima (jualan) dan pada setiap masa sepanjang tempoh sewaan. Jika berlaku kegagalan atau penamatan, kami boleh, seperti yang dibenarkan undang-undang, memasuki lokasi barangan dengan notis munasabah (atau tanpa notis jika dibenarkan undang-undang) untuk mengalih keluar dan mengambil balik aset kami; anda hendaklah memberikan akses dan kerjasama. Kos pengalihan, pengangkutan dan pemulihan adalah ditanggung oleh anda."
        ),
        (
            "Kerosakan & Kehilangan (Sewaan). Anda bertanggungjawab atas sebarang kerosakan atau kehilangan selain daripada haus dan lusuh biasa. Kos pembaikan, alat ganti dan penggantian (termasuk logistik dan masa juruteknik) akan dicajkan. Jika kerosakan menyebabkan peralatan tidak boleh digunakan, caj sewaan boleh diteruskan sepanjang tempoh henti yang berpunca daripada tindakan/kelalaian anda."
        ),
        (
            "Penghantaran, Risiko & Insurans. Risiko berpindah semasa penghantaran bagi jualan; bagi sewaan, risiko kehilangan/kerosakan berada pada anda sementara peralatan berada dalam jagaan anda. Anda bersetuju menjaga peralatan dengan sewajarnya dan, jika berkenaan, mengekalkan insurans yang sesuai."
        ),
        (
            "Penyerahan & Pengutipan Pihak Ketiga. Kami boleh pada bila-bila masa menyerah hak, menovat atau menjual mana-mana terimaan atau perjanjian ini kepada pembiaya atau agensi kutipan. Kewajipan anda tidak berubah."
        ),
        (
            "Had Tanggungan. Setakat yang dibenarkan undang-undang, kami tidak bertanggungan atas kerugian tidak langsung, khas atau berbangkit. Jumlah tanggungan kami terhad kepada harga yang dibayar bagi barangan/perkhidmatan yang berkaitan."
        ),
        (
            "Undang-undang Mentadbir & Bidang Kuasa. Terma ini ditadbir oleh undang-undang Malaysia. Anda bersetuju tertakluk kepada bidang kuasa eksklusif Mahkamah Kuala Lumpur."
        ),
        (
            "Penerimaan. Dengan menandatangani, membuat pesanan, menerima penghantaran, atau membuat sebarang pembayaran, anda bersetuju dengan Terma & Syarat ini."
        ),
    ]
    for para in malay_terms:
        elems.append(Paragraph(para, styles["Small"]))
        elems.append(Spacer(1, 4))
=======
    elems += [Paragraph("Terms & Conditions", styles["Heading2"]), Spacer(1,8), Paragraph("<br/>".join(f"• {t}" for t in terms), styles["Small"])]
>>>>>>> 89cbd214

    def _canvasmaker(*a, **k):
        from reportlab.pdfgen.canvas import Canvas
        k["pageCompression"] = 0
        return Canvas(*a, **k)

    doc.build(elems, onFirstPage=_page_deco, onLaterPages=_page_deco, canvasmaker=_canvasmaker)
    pdf = buf.getvalue()
    buf.close()
    return pdf


def receipt_pdf(order: Order, payment: Payment) -> bytes:
    try:  # pragma: no cover - exercised indirectly in tests
        from reportlab.pdfgen import canvas
        from reportlab.lib.pagesizes import A4
        from reportlab.lib.units import mm
    except ImportError as exc:  # pragma: no cover - tested by import
        raise RuntimeError(
            "ReportLab is required to generate PDF documents. Install it with 'pip install reportlab'.",
        ) from exc

    buf = BytesIO()
    c = canvas.Canvas(buf, pagesize=A4)
    x, y = 20, 280
    c.setFont("Helvetica-Bold", 14)
    c.drawString(x * mm, y * mm, f"RECEIPT for {order.code}")
    y -= 10
    c.setFont("Helvetica", 10)
    lines = [
        settings.COMPANY_NAME,
        settings.COMPANY_ADDRESS,
        f"Phone: {settings.COMPANY_PHONE}",
        f"Email: {settings.COMPANY_EMAIL}",
        f"Customer: {order.customer.name}",
        f"Payment Date: {payment.date}",
        f"Amount: RM{float(payment.amount):.2f}",
        f"Method: {payment.method or '-'} Ref: {payment.reference or '-'}",
        f"Status: {payment.status}",
        f"Bank: {settings.COMPANY_BANK}",
        f"Customer Service: {settings.COMPANY_PHONE}",
    ]
    for t in lines:
        c.drawString(x * mm, y * mm, t)
        y -= 6
    c.showPage()
    c.save()
    pdf = buf.getvalue()
    buf.close()
    return pdf


def installment_agreement_pdf(order: Order, plan: Plan) -> bytes:
    try:  # pragma: no cover - exercised indirectly in tests
        from reportlab.lib.pagesizes import A4
        from reportlab.lib.units import mm
        from reportlab.platypus import SimpleDocTemplate, Paragraph, Spacer, PageBreak
        from reportlab.lib.styles import getSampleStyleSheet, ParagraphStyle
        from reportlab.pdfbase import pdfmetrics
        from reportlab.pdfbase.ttfonts import TTFont
    except ImportError as exc:  # pragma: no cover - tested by import
        raise RuntimeError(
            "ReportLab is required to generate PDF documents. Install it with 'pip install reportlab'.",
        ) from exc

    try:
        pdfmetrics.registerFont(TTFont("Inter", "/app/static/fonts/Inter-Regular.ttf"))
        pdfmetrics.registerFont(TTFont("Inter-Bold", "/app/static/fonts/Inter-Bold.ttf"))
        BASE_FONT = "Inter"
        BASE_BOLD = "Inter-Bold"
    except Exception:
        BASE_FONT = "Helvetica"
        BASE_BOLD = "Helvetica-Bold"

    styles = getSampleStyleSheet()
    styles["Normal"].fontName = BASE_FONT
    styles["Title"].fontName = BASE_BOLD
    styles.add(ParagraphStyle(name="Small", parent=styles["Normal"], fontSize=9, leading=11))

    buf = BytesIO()
    doc = SimpleDocTemplate(
        buf,
        pagesize=A4,
        leftMargin=20 * mm,
        rightMargin=20 * mm,
        topMargin=20 * mm,
        bottomMargin=20 * mm,
    )
    elems = []

    elems.append(Paragraph(f"INSTALLMENT AGREEMENT ({getattr(order, 'code', '')})", styles["Title"]))
    elems.append(Spacer(1, 8))
    elems.append(Paragraph(getattr(settings, "COMPANY_NAME", ""), styles["Normal"]))
    elems.append(Paragraph(getattr(settings, "COMPANY_ADDRESS", ""), styles["Small"]))
    elems.append(Spacer(1, 12))

    cust = getattr(order, "customer", None) or type("X", (), {})()
    elems.append(
        Paragraph(
            f"Customer: {getattr(cust, 'name', '')} ({getattr(cust, 'phone', '-')})",
            styles["Normal"],
        )
    )
    addr = getattr(cust, "address", None)
    if addr:
        elems.append(Paragraph(f"Address: {addr}", styles["Normal"]))
    elems.append(
        Paragraph(
            f"Plan: {getattr(plan, 'months', 0)} months at RM{float(getattr(plan, 'monthly_amount', 0)):,.2f}/month (no prorate)",
            styles["Normal"],
        )
    )
    elems.append(Spacer(1, 8))
    bullet_terms = [
        "Monthly payments due; no prorate.",
        "If cancel early, penalty equals remaining unpaid instalments plus return delivery fee.",
        "Title remains with company until fully paid.",
    ]
    elems.append(Paragraph("Terms:", styles["Heading2"]))
    elems.append(Paragraph("<br/>".join(f"• {t}" for t in bullet_terms), styles["Normal"]))
    elems.append(PageBreak())

    elems.append(Paragraph("Terms & Conditions", styles["Heading2"]))
    elems.append(Spacer(1, 8))
    elems.append(Paragraph("English – “Terms & Conditions”", styles["Normal"]))
    elems.append(Spacer(1, 4))
    english_terms = [
        (
            "Payment, Default & Remedies. All amounts are due on or before the due date. If you fail to pay any amount when due, we may, to the maximum extent permitted by law: (a) charge late fees and interest; (b) suspend delivery/service and accelerate all amounts outstanding; (c) report the default to credit reporting agencies, including CTOS Data Systems Sdn Bhd; and (d) assign or sell our receivables (including this invoice) to a third-party collector without further consent."
        ),
        (
            "Data Processing & Privacy Consent. You consent to our collection, use and disclosure of your personal data for account management, payment recovery, fraud prevention and legal compliance, including disclosure to credit reporting agencies (such as CTOS) and appointed collection partners, until all sums are fully settled, subject to applicable law, including the Personal Data Protection Act 2010."
        ),
        (
            "Ownership & Repossession (Instalment/Rental). Title to goods remains with the Company until full payment is received (for sales) and at all times during rental. Upon default or termination, we may, as permitted by law, enter the location of the goods with reasonable notice (or without notice if legally allowed) to remove and repossess our assets; you must grant access and cooperation. Associated removal, transport and restoration costs are chargeable to you."
        ),
        (
            "Damage & Loss (Rental). You are responsible for any loss or damage beyond fair wear and tear. Repair, parts and replacement costs (including logistics and technician time) will be charged. If damage renders the equipment unusable, rental charges may continue during downtime caused by your act/omission."
        ),
        (
            "Delivery, Risk & Insurance. Risk passes on delivery for sales; for rentals, risk of loss/damage remains with you while equipment is in your care. You agree to take reasonable care and, where applicable, maintain suitable insurance."
        ),
        (
            "Assignment & Third-Party Collection. We may at any time assign, novate or sell any receivables or this agreement to financiers or collection agencies. Your obligations remain unchanged."
        ),
        (
            "Limitation of Liability. To the maximum extent permitted by law, we are not liable for indirect, special or consequential losses. Our aggregate liability is capped at the price paid for the goods/services giving rise to the claim."
        ),
        (
            "Governing Law & Jurisdiction. This agreement is governed by the laws of Malaysia. You submit to the exclusive jurisdiction of the courts of Kuala Lumpur."
        ),
        (
            "Acceptance. By signing, placing the order, taking delivery, or making any payment, you accept these Terms & Conditions."
        ),
    ]
    for para in english_terms:
        elems.append(Paragraph(para, styles["Small"]))
        elems.append(Spacer(1, 4))

    elems.append(Spacer(1, 6))
    elems.append(Paragraph("Bahasa Melayu – “Terma & Syarat”", styles["Normal"]))
    elems.append(Spacer(1, 4))
    malay_terms = [
        (
            "Pembayaran, Kegagalan & Pemulihan. Semua amaun perlu dibayar pada atau sebelum tarikh akhir. Jika anda gagal membayar, kami boleh, setakat yang dibenarkan undang-undang: (a) mengenakan caj lewat dan faedah; (b) menggantung penghantaran/perkhidmatan dan mempercepatkan semua amaun tertunggak; (c) melaporkan kegagalan bayaran kepada agensi pelaporan kredit termasuk CTOS Data Systems Sdn Bhd; dan (d) menyerah hak atau menjual terimaan kami (termasuk invois ini) kepada pihak pengutip hutang tanpa keizinan lanjut."
        ),
        (
            "Pemprosesan Data & Persetujuan Privasi. Anda bersetuju bahawa kami boleh mengumpul, menggunakan dan mendedahkan data peribadi anda bagi tujuan pengurusan akaun, pemulihan bayaran, pencegahan penipuan dan pematuhan undang-undang, termasuk pendedahan kepada agensi pelaporan kredit (seperti CTOS) dan rakan kutipan yang dilantik, sehingga semua amaun diselesaikan sepenuhnya, tertakluk kepada undang-undang yang berkenaan termasuk Akta Perlindungan Data Peribadi 2010."
        ),
        (
            "Pemilikan & Pengambilan Semula (Ansuran/Sewaan). Hak milik kekal milik Syarikat sehingga bayaran penuh diterima (jualan) dan pada setiap masa sepanjang tempoh sewaan. Jika berlaku kegagalan atau penamatan, kami boleh, seperti yang dibenarkan undang-undang, memasuki lokasi barangan dengan notis munasabah (atau tanpa notis jika dibenarkan undang-undang) untuk mengalih keluar dan mengambil balik aset kami; anda hendaklah memberikan akses dan kerjasama. Kos pengalihan, pengangkutan dan pemulihan adalah ditanggung oleh anda."
        ),
        (
            "Kerosakan & Kehilangan (Sewaan). Anda bertanggungjawab atas sebarang kerosakan atau kehilangan selain daripada haus dan lusuh biasa. Kos pembaikan, alat ganti dan penggantian (termasuk logistik dan masa juruteknik) akan dicajkan. Jika kerosakan menyebabkan peralatan tidak boleh digunakan, caj sewaan boleh diteruskan sepanjang tempoh henti yang berpunca daripada tindakan/kelalaian anda."
        ),
        (
            "Penghantaran, Risiko & Insurans. Risiko berpindah semasa penghantaran bagi jualan; bagi sewaan, risiko kehilangan/kerosakan berada pada anda sementara peralatan berada dalam jagaan anda. Anda bersetuju menjaga peralatan dengan sewajarnya dan, jika berkenaan, mengekalkan insurans yang sesuai."
        ),
        (
            "Penyerahan & Pengutipan Pihak Ketiga. Kami boleh pada bila-bila masa menyerah hak, menovat atau menjual mana-mana terimaan atau perjanjian ini kepada pembiaya atau agensi kutipan. Kewajipan anda tidak berubah."
        ),
        (
            "Had Tanggungan. Setakat yang dibenarkan undang-undang, kami tidak bertanggungan atas kerugian tidak langsung, khas atau berbangkit. Jumlah tanggungan kami terhad kepada harga yang dibayar bagi barangan/perkhidmatan yang berkaitan."
        ),
        (
            "Undang-undang Mentadbir & Bidang Kuasa. Terma ini ditadbir oleh undang-undang Malaysia. Anda bersetuju tertakluk kepada bidang kuasa eksklusif Mahkamah Kuala Lumpur."
        ),
        (
            "Penerimaan. Dengan menandatangani, membuat pesanan, menerima penghantaran, atau membuat sebarang pembayaran, anda bersetuju dengan Terma & Syarat ini."
        ),
    ]
    for para in malay_terms:
        elems.append(Paragraph(para, styles["Small"]))
        elems.append(Spacer(1, 4))

    doc.build(elems)
    pdf = buf.getvalue()
    buf.close()
    return pdf
<|MERGE_RESOLUTION|>--- conflicted
+++ resolved
@@ -81,7 +81,6 @@
         Paragraph(f"{title} {getattr(order,'code','')}", styles["Heading2"]),
         Paragraph(f"Issue Date: {getattr(inv_date,'strftime',lambda *_: '')('%Y-%m-%d')}", styles["Normal"]),
         Spacer(1, 8),
-<<<<<<< HEAD
     ]
     meta_rows = []
     def add(k, v):
@@ -198,7 +197,6 @@
         "Goods sold are not returnable except by prior arrangement.",
     ]
     note = getattr(getattr(order, "footer", None), "note", None)
-=======
     ]
     meta_rows = []
     def add(k, v):
@@ -312,13 +310,10 @@
 
     terms = getattr(getattr(order,"footer", None),"terms", None) or ["Payment due upon receipt.","Goods sold are not returnable except by prior arrangement."]
     note = getattr(getattr(order,"footer", None),"note", None)
->>>>>>> 89cbd214
     elems.append(Paragraph("<br/>".join(f"• {t}" for t in terms), styles["Small"]))
     if note:
         elems.append(Paragraph(note, styles["Small"]))
     elems.append(PageBreak())
-<<<<<<< HEAD
-
     elems.append(Paragraph("Terms & Conditions", styles["Heading2"]))
     elems.append(Spacer(1, 8))
     elems.append(Paragraph("English – “Terms & Conditions”", styles["Normal"]))
@@ -391,9 +386,7 @@
     for para in malay_terms:
         elems.append(Paragraph(para, styles["Small"]))
         elems.append(Spacer(1, 4))
-=======
     elems += [Paragraph("Terms & Conditions", styles["Heading2"]), Spacer(1,8), Paragraph("<br/>".join(f"• {t}" for t in terms), styles["Small"])]
->>>>>>> 89cbd214
 
     def _canvasmaker(*a, **k):
         from reportlab.pdfgen.canvas import Canvas
