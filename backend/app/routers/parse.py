from __future__ import annotations

from datetime import date, datetime
from decimal import Decimal
from typing import Any, Dict
import hashlib

from fastapi import APIRouter, Depends, HTTPException
from pydantic import BaseModel
from sqlalchemy.orm import Session

from ..db import get_session
# IMPORTANT: the real parser lives in services/parser.py as `parse_whatsapp_text`.
# To avoid another mismatch, we alias it as parse_text here.
from ..services.parser import parse_whatsapp_text as parse_text
from ..services.ordersvc import create_from_parsed, _apply_charges_and_totals
from ..utils.dates import parse_relaxed_date
from ..utils.normalize import ensure_dict, ensure_list, to_decimal
from ..models.order import Order
from ..utils.responses import envelope

router = APIRouter(prefix="/parse", tags=["parse"])


class ParseIn(BaseModel):
    text: str
    create_order: bool = False


def _post_normalize(parsed: Dict[str, Any], raw_text: str) -> Dict[str, Any]:
    """
    Make the parser output safe for order creation:
    - default missing objects
    - coerce numerics to Decimal
    - infer plan_type from order.type when absent
    """
    parsed = ensure_dict(parsed)
    customer = ensure_dict(parsed.get("customer"))
    order = ensure_dict(parsed.get("order"))

    # Charges (initial values before item cleanup)
    ch = ensure_dict(order.get("charges"))
    delivery_fee = to_decimal(ch.get("delivery_fee"))
    return_delivery_fee = to_decimal(ch.get("return_delivery_fee"))
    penalty_fee = to_decimal(ch.get("penalty_fee"))
    discount = to_decimal(ch.get("discount"))

    def _is_delivery_item(name: str) -> bool:
        n = name.lower()
        keywords = (
            "delivery",
            "penghantaran",
            "pasang",
            "installation",
            "instalasi",
            "pickup",
            "collect",
            "waive",
            "percuma",
        )
        return any(k in n for k in keywords)

    # Items
    items = []
    for it in ensure_list(order.get("items")):
        it = ensure_dict(it)
        qty = to_decimal(it.get("qty") or 1).quantize(Decimal("1"))
        unit_price = to_decimal(it.get("unit_price"))
        line_total = to_decimal(it.get("line_total"))
        monthly_amount = to_decimal(it.get("monthly_amount"))
        item_type = (it.get("item_type") or order.get("type") or "").upper() or "OUTRIGHT"
        name = it.get("name") or "Item"

        # If instalment/rental line without price, treat monthly_amount as line total
        if item_type in {"INSTALLMENT", "RENTAL"} and line_total == Decimal("0.00") and monthly_amount > 0:
            unit_price = monthly_amount
            line_total = monthly_amount

        if _is_delivery_item(name):
            if delivery_fee == Decimal("0.00"):
                delivery_fee = line_total
            # Skip adding this item as it's treated as a delivery fee
            continue

        items.append({
            "name": name,
            "sku": it.get("sku") or None,
            "category": it.get("category") or None,
            "item_type": item_type,
            "qty": qty,
            "unit_price": unit_price,
            "line_total": line_total,
        })
    order["items"] = items

    # Determine order.type based on item types
    item_types = {it["item_type"] for it in items if it.get("item_type") and it["item_type"] != "FEE"}
    if len(item_types) > 1:
        order["type"] = "MIXED"
    elif item_types:
        order["type"] = next(iter(item_types))

    # Normalise plan
    plan = ensure_dict(order.get("plan"))
    if "plan_type" not in plan:
        otype = order.get("type")
        if otype in {"RENTAL", "INSTALLMENT"}:
            plan["plan_type"] = otype
        else:
            for it in items:
                if it["item_type"] in {"RENTAL", "INSTALLMENT"}:
                    plan["plan_type"] = it["item_type"]
                    break
    order["plan"] = plan

    # Try to derive delivery_date if it's a short "19/8" or embedded
    dd = str(order.get("delivery_date") or "").strip()
    d_obj = parse_relaxed_date(dd) if dd else None
    if not d_obj:
        d_obj = parse_relaxed_date(raw_text)
    order["delivery_date"] = (
        datetime(d_obj.year, d_obj.month, d_obj.day) if d_obj else None
    )

    order["charges"] = {
        "delivery_fee": delivery_fee,
        "return_delivery_fee": return_delivery_fee,
        "penalty_fee": penalty_fee,
        "discount": discount,
    }
    order["plan"] = plan

    parsed["customer"] = customer
    parsed["order"] = order
    return parsed


def _jsonify_for_frontend(parsed: Dict[str, Any]) -> Dict[str, Any]:
    """Front-end expects plain numbers; convert Decimals and datetimes."""
    def conv(v):
        if isinstance(v, Decimal):
            return float(v)
        if isinstance(v, (datetime, date)):
            return v.isoformat()
        if isinstance(v, dict):
            return {k: conv(v) for k, v in v.items()}
        if isinstance(v, list):
            return [conv(x) for x in v]
        return v
    return conv(parsed)  # type: ignore


@router.post("", response_model=dict)
def parse_message(body: ParseIn, db: Session = Depends(get_session)):
    raw = (body.text or "").strip()
    if not raw:
        raise HTTPException(400, "text is required")

    try:
        parsed = parse_text(raw) or {}
    except Exception as e:
        # Surface a 400 so the UI can show message and still allow manual entry
        raise HTTPException(400, f"parse failed: {e}")

    parsed = _post_normalize(parsed, raw)

<<<<<<< HEAD
    o = parsed.get("order", {}) or {}
    sub, disc, df, rdf, pf, tot, paid = _apply_charges_and_totals(
        o.get("items") or [], o.get("charges") or {}, o.get("totals") or {}
    )
    o["totals"] = {
        "subtotal": sub,
        "total": tot,
        "paid": paid,
        "to_collect": (tot - paid),
    }
    parsed["order"] = o

=======
>>>>>>> 0e217341
    created: dict = {}
    if body.create_order:
        idem_key = hashlib.sha1(raw.encode()).hexdigest()
        existing = db.query(Order).filter(Order.idempotency_key == idem_key).one_or_none()
        if existing:
            created = {"order_id": existing.id, "code": existing.code}
        else:
            try:
                order = create_from_parsed(db, parsed, idem_key)
                created = {"order_id": order.id, "code": order.code}
            except HTTPException:
                raise
            except Exception as e:
                raise HTTPException(400, f"could not create order: {e}")

    return envelope(
        {
            "parsed": _jsonify_for_frontend(parsed),
            **({"created": created} if created else {}),
        }
    )<|MERGE_RESOLUTION|>--- conflicted
+++ resolved
@@ -164,8 +164,8 @@
 
     parsed = _post_normalize(parsed, raw)
 
-<<<<<<< HEAD
-    o = parsed.get("order", {}) or {}
+
+   o = parsed.get("order", {}) or {}
     sub, disc, df, rdf, pf, tot, paid = _apply_charges_and_totals(
         o.get("items") or [], o.get("charges") or {}, o.get("totals") or {}
     )
@@ -176,9 +176,6 @@
         "to_collect": (tot - paid),
     }
     parsed["order"] = o
-
-=======
->>>>>>> 0e217341
     created: dict = {}
     if body.create_order:
         idem_key = hashlib.sha1(raw.encode()).hexdigest()
