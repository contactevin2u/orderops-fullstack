--- conflicted
+++ resolved
@@ -1,11 +1,11 @@
 import React from 'react';
-<<<<<<< HEAD
-import Link from 'next/link';
-=======
 
 import Link from 'next/link';
 
->>>>>>> 716dd086
+
+import Link from 'next/link';
+
+
 import { useTranslation } from 'react-i18next';
 
 export default function LoginPage() {
@@ -59,18 +59,18 @@
         </button>
 
         <p style={{ textAlign: 'center' }}>
-<<<<<<< HEAD
+
           <Link href="/register">
             {t('login.register', { defaultValue: 'Create an account' })}
           </Link>
-=======
+
           <Link href="/register">{t('login.register', { defaultValue: 'Create an account' })}</Link>
         </p>
 
 
         <p style={{ textAlign: 'center' }}>
           <a href="/register">{t('login.register', { defaultValue: 'Create an account' })}</a>
->>>>>>> 716dd086
+
         </p>
 
 
