--- conflicted
+++ resolved
@@ -213,11 +213,6 @@
               <option>RENTAL</option>
             </select>
           </div>
-<<<<<<< HEAD
-          <div className="col"><label>Months</label><input className="input" type="number" value={planMonths} onChange={e=>setPlanMonths(e.target.value)} /></div>
-=======
-          <div className="col"><label>Months</label><input className="input" value={planMonths} onChange={e=>setPlanMonths(e.target.value)} /></div>
->>>>>>> 91f726d0
           <div className="col"><label>Monthly Amount</label><input className="input" value={planMonthly} onChange={e=>setPlanMonthly(e.target.value)} /></div>
         </div>
 
