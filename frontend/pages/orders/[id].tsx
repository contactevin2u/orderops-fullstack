--- conflicted
+++ resolved
@@ -335,7 +335,6 @@
                 <button className="btn secondary" onClick={onReturned} disabled={busy}>Mark Returned (Rental)</button>
               </div>
               <div className="col" style={{display:"flex",flexDirection:"column",gap:4}}>
-<<<<<<< HEAD
                 <input
                   className="input"
                   type="number"
@@ -343,9 +342,7 @@
                   value={buybackAmt}
                   onChange={e=>setBuybackAmt(e.target.value)}
                 />
-=======
                 <input className="input" type="number" placeholder="Buyback amount" value={buybackAmt} onChange={e=>setBuybackAmt(e.target.value)} />
->>>>>>> 90ba2792
                 <div style={{display:"flex",gap:4}}>
                   <select
                     className="select"
@@ -357,7 +354,6 @@
                     <option value="percent">% Off</option>
                     <option value="fixed">Fixed</option>
                   </select>
-<<<<<<< HEAD
                   <input
                     className="input"
                     type="number"
@@ -366,9 +362,7 @@
                     onChange={e=>setBuybackDiscVal(e.target.value)}
                     style={{flex:1,width:"auto"}}
                   />
-=======
                   <input className="input" type="number" placeholder="Value" value={buybackDiscVal} onChange={e=>setBuybackDiscVal(e.target.value)} />
->>>>>>> 90ba2792
                 </div>
                 <input className="input" placeholder="Method" value={buybackMethod} onChange={e=>setBuybackMethod(e.target.value)} />
                 <input className="input" placeholder="Reference" value={buybackRef} onChange={e=>setBuybackRef(e.target.value)} />
