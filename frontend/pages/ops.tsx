--- conflicted
+++ resolved
@@ -102,10 +102,6 @@
 
 function ErrorThrower({ error }: { error: any }) {
   throw error;
-<<<<<<< HEAD
-  return null;
-=======
->>>>>>> 5a724c1d
 }
 
 function OrdersTable({ items }: { items: any[] }) {
