import type { AppProps } from 'next/app';
import { Inter } from 'next/font/google';
import '@/styles/globals.css';
import '@/i18n';
import { useRouter } from 'next/router';
import AppShell from '@/components/AppShell';

const inter = Inter({ subsets: ['latin'] });

export default function App({ Component, pageProps }: AppProps) {
  const router = useRouter();
<<<<<<< HEAD
  const noLayout = ['/login', '/register'];
=======
  const noLayout = ['/login'];
>>>>>>> 1ac17fb4
  const content = <Component {...pageProps} />;
  return (
    <div className={inter.className}>
      {noLayout.includes(router.pathname) ? content : <AppShell>{content}</AppShell>}
    </div>
  );
}<|MERGE_RESOLUTION|>--- conflicted
+++ resolved
@@ -9,11 +9,11 @@
 
 export default function App({ Component, pageProps }: AppProps) {
   const router = useRouter();
-<<<<<<< HEAD
+
   const noLayout = ['/login', '/register'];
-=======
+
   const noLayout = ['/login'];
->>>>>>> 1ac17fb4
+
   const content = <Component {...pageProps} />;
   return (
     <div className={inter.className}>
